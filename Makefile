# Licensed under the Apache License, Version 2.0 (the "License"); you may not
# use this file except in compliance with the License. You may obtain a copy of
# the License at
#
#   http://www.apache.org/licenses/LICENSE-2.0
#
# Unless required by applicable law or agreed to in writing, software
# distributed under the License is distributed on an "AS IS" BASIS, WITHOUT
# WARRANTIES OR CONDITIONS OF ANY KIND, either express or implied. See the
# License for the specific language governing permissions and limitations under
# the License.

all: couch fauxton

config.erl:
	@echo "Apache CouchDB has not been configured."
	@echo "Try \"./configure -h\" for help."
	@echo
	@false

<<<<<<< HEAD
couch: config.erl
=======
compile: config.erl fauxton
>>>>>>> a0b287e3
	@rebar compile
	@cp src/couch/priv/couchjs bin/

clean:
	@rebar -r clean

check: javascript eunit


dist: all
	@rm -rf rel/couchdb
	@rebar generate
	@cp -r share/www rel/couchdb/share/www

distclean: clean
	@rm -rf rel/couchdb
	@rm -rf share/www

devclean:
	@rm -rf dev/lib/*/data

include install.mk
install: dist
	@mkdir -p $(prefix)
	@cp -R rel/couchdb/* $(prefix)
	@mkdir -p $(data_dir)
	@chown $(user) $(data_dir)
	@mkdir -p $(view_index_dir)
	@chown $(user) $(view_index_dir)
	@touch $(prefix)/var/log/couchdb.log
	@chown $(user) $(prefix)/var/log/couchdb.log

install.mk:
	@echo "No install.mk found. Run ./configure"
	@exit 1

docker-image:
	@docker build --rm -t couchdb/dev-cluster .

docker-start:
	@docker run -d -P -t couchdb/dev-cluster > .docker-id

docker-stop:
	@docker stop `cat .docker-id`

eunit: export BUILDDIR = $(shell pwd)
eunit: couch
	@rebar setup_eunit
	@rebar -r eunit skip_deps=meck,mochiweb,lager,snappy,couch_replicator,fabric,folsom

<<<<<<< HEAD
javascript: all
	@dev/run -q test/javascript/run

fauxton: share/www

share/www:
	@echo "Building Fauxton"
	@cd src/fauxton && npm install && grunt couchdb
=======
javascript: compile
	@dev/run test/javascript/run

fauxton:
# This next line so Noah throws his arms up in dispair and teaches me proper Make again -- Love, Jan
	@if [ ! -d share/www ]; then echo "Building Fauxton" &&  cd src/fauxton && npm install && grunt couchdb; fi
>>>>>>> a0b287e3
<|MERGE_RESOLUTION|>--- conflicted
+++ resolved
@@ -18,11 +18,7 @@
 	@echo
 	@false
 
-<<<<<<< HEAD
 couch: config.erl
-=======
-compile: config.erl fauxton
->>>>>>> a0b287e3
 	@rebar compile
 	@cp src/couch/priv/couchjs bin/
 
@@ -73,7 +69,6 @@
 	@rebar setup_eunit
 	@rebar -r eunit skip_deps=meck,mochiweb,lager,snappy,couch_replicator,fabric,folsom
 
-<<<<<<< HEAD
 javascript: all
 	@dev/run -q test/javascript/run
 
@@ -81,12 +76,4 @@
 
 share/www:
 	@echo "Building Fauxton"
-	@cd src/fauxton && npm install && grunt couchdb
-=======
-javascript: compile
-	@dev/run test/javascript/run
-
-fauxton:
-# This next line so Noah throws his arms up in dispair and teaches me proper Make again -- Love, Jan
-	@if [ ! -d share/www ]; then echo "Building Fauxton" &&  cd src/fauxton && npm install && grunt couchdb; fi
->>>>>>> a0b287e3
+	@cd src/fauxton && npm install && grunt couchdb