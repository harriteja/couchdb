## Licensed under the Apache License, Version 2.0 (the "License"); you may not
## use this file except in compliance with the License. You may obtain a copy of
## the License at
##
##   http://www.apache.org/licenses/LICENSE-2.0
##
## Unless required by applicable law or agreed to in writing, software
## distributed under the License is distributed on an "AS IS" BASIS, WITHOUT
## WARRANTIES OR CONDITIONS OF ANY KIND, either express or implied. See the
## License for the specific language governing permissions and limitations under
## the License.

SUBDIRS = \
    couch_dbupdates \
    couch_index \
    couch_mrview \
    couch_plugins \
    couch_replicator \
    couchdb \
    ejson \
    erlang-oauth \
    etap \
    ibrowse \
    mochiweb \
    snappy \
    couchjs-node

EXTRA_DIST = \
    $(MY_FIRST_COUCHDB_PLUGIN_FILES) \
    $(FAUXTON_FILES)

MY_FIRST_COUCHDB_PLUGIN_FILES = \
  my-first-couchdb-plugin/.gitignore \
  my-first-couchdb-plugin/Makefile \
  my-first-couchdb-plugin/priv/default.d/my_first_couchdb_plugin.ini \
  my-first-couchdb-plugin/README.md \
  my-first-couchdb-plugin/src/my_first_couchdb_plugin.app.src \
  my-first-couchdb-plugin/src/my_first_couchdb_plugin.erl \
  my-first-couchdb-plugin/test/my_first_couchdb_plugin_tests.erl

FAUXTON_FILES = \
    fauxton/app/addons/activetasks/assets/less/activetasks.less \
    fauxton/app/addons/activetasks/base.js \
    fauxton/app/addons/activetasks/resources.js \
    fauxton/app/addons/activetasks/routes.js \
    fauxton/app/addons/activetasks/templates/detail.html \
    fauxton/app/addons/activetasks/templates/table.html \
    fauxton/app/addons/activetasks/templates/tabledetail.html \
    fauxton/app/addons/activetasks/templates/tabs.html \
    fauxton/app/addons/activetasks/tests/viewsSpec.js \
    fauxton/app/addons/activetasks/views.js \
    fauxton/app/addons/auth/base.js \
    fauxton/app/addons/auth/resources.js \
    fauxton/app/addons/auth/routes.js \
    fauxton/app/addons/auth/assets/less/auth.less \
    fauxton/app/addons/auth/templates/change_password.html \
    fauxton/app/addons/auth/templates/create_admin.html \
    fauxton/app/addons/auth/templates/login.html \
    fauxton/app/addons/auth/templates/nav_dropdown.html \
    fauxton/app/addons/auth/templates/nav_link_title.html \
    fauxton/app/addons/auth/templates/noAccess.html \
<<<<<<< HEAD
=======
    fauxton/app/addons/auth/test/baseSpec.js \
    fauxton/app/addons/compaction/assets/less/compaction.less \
    fauxton/app/addons/compaction/templates/compact_view.html \
    fauxton/app/addons/compaction/templates/layout.html \
>>>>>>> 027ffa44
    fauxton/app/addons/compaction/base.js \
    fauxton/app/addons/compaction/resources.js \
    fauxton/app/addons/compaction/routes.js \
    fauxton/app/addons/compaction/views.js \
<<<<<<< HEAD
    fauxton/app/addons/compaction/assets/less/compaction.less \
    fauxton/app/addons/compaction/templates/compact_view.html \
    fauxton/app/addons/compaction/templates/layout.html \
=======
>>>>>>> 027ffa44
    fauxton/app/addons/config/base.js \
    fauxton/app/addons/config/resources.js \
    fauxton/app/addons/config/views.js \
    fauxton/app/addons/config/routes.js \
<<<<<<< HEAD
    fauxton/app/addons/config/assets/less/config.less \
=======
    fauxton/app/addons/config/templates/modal.html \
>>>>>>> 027ffa44
    fauxton/app/addons/config/templates/dashboard.html \
    fauxton/app/addons/config/templates/item.html \
    fauxton/app/addons/config/tests/resourcesSpec.js \
    fauxton/app/addons/contribute/base.js \
    fauxton/app/addons/exampleAuth/base.js \
    fauxton/app/addons/exampleAuth/templates/noAccess.html \
    fauxton/app/addons/logs/base.js \
    fauxton/app/addons/logs/resources.js \
    fauxton/app/addons/logs/routes.js \
    fauxton/app/addons/logs/templates/dashboard.html \
    fauxton/app/addons/logs/templates/filterItem.html \
    fauxton/app/addons/logs/templates/sidebar.html \
    fauxton/app/addons/logs/tests/logSpec.js \
    fauxton/app/addons/permissions/assets/less/permissions.less \
    fauxton/app/addons/permissions/base.js \
    fauxton/app/addons/permissions/resources.js \
    fauxton/app/addons/permissions/routes.js \
    fauxton/app/addons/permissions/templates/item.html \
    fauxton/app/addons/permissions/templates/permissions.html \
    fauxton/app/addons/permissions/templates/section.html \
    fauxton/app/addons/permissions/tests/resourceSpec.js \
    fauxton/app/addons/permissions/tests/viewsSpec.js \
    fauxton/app/addons/permissions/views.js \
    fauxton/app/addons/plugins/base.js \
    fauxton/app/addons/plugins/resources.js \
    fauxton/app/addons/plugins/routes.js \
    fauxton/app/addons/plugins/templates/plugins.html \
    fauxton/app/addons/replication/assets/less/replication.less \
    fauxton/app/addons/replication/base.js \
    fauxton/app/addons/replication/resources.js \
    fauxton/app/addons/replication/route.js \
    fauxton/app/addons/replication/templates/form.html \
    fauxton/app/addons/replication/templates/progress.html \
    fauxton/app/addons/replication/tests/replicationSpec.js \
    fauxton/app/addons/replication/views.js \
    fauxton/app/addons/stats/assets/less/stats.less \
    fauxton/app/addons/stats/base.js \
    fauxton/app/addons/stats/resources.js \
    fauxton/app/addons/stats/routes.js \
    fauxton/app/addons/stats/templates/by_method.html \
    fauxton/app/addons/stats/templates/pie_table.html \
    fauxton/app/addons/stats/templates/stats.html \
    fauxton/app/addons/stats/templates/statselect.html \
    fauxton/app/addons/stats/views.js \
<<<<<<< HEAD
    fauxton/app/addons/verifyinstall/base.js \
    fauxton/app/addons/verifyinstall/resources.js \
    fauxton/app/addons/verifyinstall/routes.js \
    fauxton/app/addons/verifyinstall/views.js \
    fauxton/app/addons/verifyinstall/assets/less/verifyinstall.less \
    fauxton/app/addons/verifyinstall/templates/main.html \
    fauxton/app/api.js \
=======
    fauxton/app/addons/styletests/base.js \
    fauxton/app/addons/styletests/resources.js \
    fauxton/app/addons/styletests/routes.js \
    fauxton/app/addons/styletests/views.js \
    fauxton/app/addons/styletests/templates/theme.html \
    fauxton/app/addons/verifyinstall/views.js \
    fauxton/app/addons/verifyinstall/resources.js \
    fauxton/app/addons/verifyinstall/base.js \
    fauxton/app/addons/verifyinstall/routes.js \
    fauxton/app/addons/verifyinstall/templates/main.html \
    fauxton/app/addons/verifyinstall/assets/less/verifyinstall.less \
    fauxton/app/core/api.js \
    fauxton/app/core/auth.js \
    fauxton/app/core/base.js \
    fauxton/app/core/couchdbSession.js \
    fauxton/app/core/layout.js \
    fauxton/app/core/routeObject.js \
    fauxton/app/core/router.js \
    fauxton/app/core/utils.js \
    fauxton/app/core/tests/layoutSpec.js \
    fauxton/app/core/tests/routeObjectSpec.js \
>>>>>>> 027ffa44
    fauxton/app/app.js \
    fauxton/app/config.js \
    fauxton/app/helpers.js \
    fauxton/app/initialize.js.underscore \
    fauxton/app/load_addons.js.underscore \
    fauxton/app/main.js \
<<<<<<< HEAD
    fauxton/app/mixins.js \
    fauxton/app/modules/databases/base.js \
    fauxton/app/modules/databases/resources.js \
    fauxton/app/modules/databases/routes.js \
    fauxton/app/modules/databases/views.js \
    fauxton/app/modules/documents/base.js \
    fauxton/app/modules/documents/resources.js \
    fauxton/app/modules/documents/routes.js \
    fauxton/app/modules/documents/tests/resourcesSpec.js \
    fauxton/app/modules/documents/views.js \
    fauxton/app/modules/fauxton/base.js \
    fauxton/app/modules/fauxton/components.js \
    fauxton/app/modules/fauxton/layout.js \
    fauxton/app/modules/pouchdb/base.js \
    fauxton/app/modules/pouchdb/pouch.collate.js \
    fauxton/app/modules/pouchdb/pouchdb.mapreduce.js \
    fauxton/app/resizeColumns.js \
    fauxton/app/router.js \
    fauxton/app/templates/databases/item.html \
    fauxton/app/templates/databases/list.html \
    fauxton/app/templates/databases/newdatabase.html \
    fauxton/app/templates/documents/all_docs_item.html \
    fauxton/app/templates/documents/all_docs_list.html \
    fauxton/app/templates/documents/all_docs_layout.html \
    fauxton/app/templates/documents/all_docs_number.html \
    fauxton/app/templates/documents/advanced_options.html \
    fauxton/app/templates/documents/changes.html \
    fauxton/app/templates/documents/design_doc_selector.html \
    fauxton/app/templates/documents/ddoc_info.html \
    fauxton/app/templates/documents/doc.html \
    fauxton/app/templates/documents/doc_field_editor.html \
    fauxton/app/templates/documents/doc_field_editor_tabs.html \
    fauxton/app/templates/documents/duplicate_doc_modal.html \
    fauxton/app/templates/documents/edit_tools.html \
    fauxton/app/templates/documents/index_menu_item.html \
    fauxton/app/templates/documents/index_row_docular.html \
    fauxton/app/templates/documents/index_row_tabular.html \
    fauxton/app/templates/documents/jumpdoc.html \
    fauxton/app/templates/documents/search.html \
    fauxton/app/templates/documents/sidebar.html \
    fauxton/app/templates/documents/tabs.html \
    fauxton/app/templates/documents/upload_modal.html \
    fauxton/app/templates/documents/view_editor.html \
    fauxton/app/templates/fauxton/api_bar.html \
    fauxton/app/templates/fauxton/breadcrumbs.html \
    fauxton/app/templates/fauxton/footer.html \
    fauxton/app/templates/fauxton/index_pagination.html \
    fauxton/app/templates/fauxton/nav_bar.html \
    fauxton/app/templates/fauxton/notification.html \
    fauxton/app/templates/fauxton/pagination.html \
    fauxton/app/templates/layouts/one_pane.html \
    fauxton/app/templates/layouts/two_pane.html \
    fauxton/app/templates/layouts/one_pane_notabs.html \
    fauxton/app/templates/layouts/with_right_sidebar.html \
=======
    fauxton/app/addons/databases/base.js \
    fauxton/app/addons/databases/resources.js \
    fauxton/app/addons/databases/routes.js \
    fauxton/app/addons/databases/views.js \
    fauxton/app/addons/databases/tests/resourcesSpec.js \
    fauxton/app/addons/documents/base.js \
    fauxton/app/addons/documents/resources.js \
    fauxton/app/addons/documents/routes.js \
    fauxton/app/addons/documents/tests/resourcesSpec.js \
    fauxton/app/addons/documents/views.js \
    fauxton/app/addons/fauxton/base.js \
    fauxton/app/addons/fauxton/components.js \
    fauxton/app/addons/fauxton/resizeColumns.js \
    fauxton/app/addons/fauxton/tests/baseSpec.js \
    fauxton/app/addons/fauxton/tests/navbarSpec.js \
    fauxton/app/addons/fauxton/tests/paginateSpec.js \
    fauxton/app/addons/pouchdb/base.js \
    fauxton/app/addons/pouchdb/pouch.collate.js \
    fauxton/app/addons/pouchdb/pouchdb.mapreduce.js \
    fauxton/app/addons/databases/templates/item.html \
    fauxton/app/addons/databases/templates/list.html \
    fauxton/app/addons/databases/templates/newdatabase.html \
    fauxton/app/addons/databases/templates/sidebar.html \
    fauxton/app/addons/documents/templates/advanced_options.html \
    fauxton/app/addons/documents/templates/all_docs_item.html \
    fauxton/app/addons/documents/templates/all_docs_layout.html \
    fauxton/app/addons/documents/templates/all_docs_list.html \
    fauxton/app/addons/documents/templates/all_docs_number.html \
    fauxton/app/addons/documents/templates/changes.html \
    fauxton/app/addons/documents/templates/ddoc_info.html \
    fauxton/app/addons/documents/templates/delete_database_modal.html \
    fauxton/app/addons/documents/templates/design_doc_selector.html \
    fauxton/app/addons/documents/templates/doc.html \
    fauxton/app/addons/documents/templates/doc_field_editor.html \
    fauxton/app/addons/documents/templates/doc_field_editor_tabs.html \
    fauxton/app/addons/documents/templates/duplicate_doc_modal.html \
    fauxton/app/addons/documents/templates/edit_tools.html \
    fauxton/app/addons/documents/templates/index_menu_item.html \
    fauxton/app/addons/documents/templates/index_row_docular.html \
    fauxton/app/addons/documents/templates/index_row_tabular.html \
    fauxton/app/addons/documents/templates/jumpdoc.html \
    fauxton/app/addons/documents/templates/search.html \
    fauxton/app/addons/documents/templates/sidebar.html \
    fauxton/app/addons/documents/templates/tabs.html \
    fauxton/app/addons/documents/templates/upload_modal.html \
    fauxton/app/addons/documents/templates/view_editor.html \
    fauxton/app/addons/documents/tests/resourcesSpec.js \
    fauxton/app/addons/fauxton/templates/api_bar.html \
    fauxton/app/addons/fauxton/templates/breadcrumbs.html \
    fauxton/app/addons/fauxton/templates/footer.html \
    fauxton/app/addons/fauxton/templates/index_pagination.html \
    fauxton/app/addons/fauxton/templates/nav_bar.html \
    fauxton/app/addons/fauxton/templates/notification.html \
    fauxton/app/addons/fauxton/templates/pagination.html \
    fauxton/app/templates/layouts/one_pane.html \
    fauxton/app/templates/layouts/two_pane.html \
>>>>>>> 027ffa44
    fauxton/app/templates/layouts/with_sidebar.html \
    fauxton/app/templates/layouts/with_tabs.html \
    fauxton/app/templates/layouts/with_tabs_sidebar.html \
    fauxton/assets/css/nv.d3.css \
    fauxton/assets/img/couchdb-site.png \
    fauxton/assets/img/couchdblogo.png \
    fauxton/assets/img/fontawesome-webfont.eot \
    fauxton/assets/img/fontawesome-webfont.svg \
    fauxton/assets/img/fontawesome-webfont.ttf \
    fauxton/assets/img/fontawesome-webfont.woff \
    fauxton/assets/img/FontAwesome.otf \
    fauxton/assets/img/fontcustom_fauxton.eot \
    fauxton/assets/img/fontcustom_fauxton.svg \
    fauxton/assets/img/fontcustom_fauxton.ttf \
    fauxton/assets/img/fontcustom_fauxton.woff \
    fauxton/assets/img/glyphicons-halflings-white.png \
    fauxton/assets/img/glyphicons-halflings.png \
    fauxton/assets/img/linen.png \
    fauxton/assets/img/loader.gif \
    fauxton/assets/img/minilogo.png \
    fauxton/assets/index.underscore \
    fauxton/assets/js/libs/ace/ace.js \
    fauxton/assets/js/libs/ace/ext-static_highlight.js \
    fauxton/assets/js/libs/ace/ext-chromevox.js \
    fauxton/assets/js/libs/ace/ext-statusbar.js \
    fauxton/assets/js/libs/ace/ext-elastic_tabstops_lite.js \
    fauxton/assets/js/libs/ace/ext-textarea.js \
    fauxton/assets/js/libs/ace/ext-emmet.js \
    fauxton/assets/js/libs/ace/ext-themelist.js \
    fauxton/assets/js/libs/ace/ext-keybinding_menu.js \
    fauxton/assets/js/libs/ace/ext-whitespace.js \
    fauxton/assets/js/libs/ace/ext-language_tools.js \
    fauxton/assets/js/libs/ace/mode-javascript.js \
    fauxton/assets/js/libs/ace/ext-modelist.js \
    fauxton/assets/js/libs/ace/mode-json.js \
    fauxton/assets/js/libs/ace/ext-old_ie.js \
    fauxton/assets/js/libs/ace/mode-jsoniq.js \
    fauxton/assets/js/libs/ace/ext-options.js \
    fauxton/assets/js/libs/ace/ext-searchbox.js \
    fauxton/assets/js/libs/ace/theme-crimson_editor.js \
    fauxton/assets/js/libs/ace/ext-settings_menu.js \
    fauxton/assets/js/libs/ace/worker-javascript.js \
    fauxton/assets/js/libs/ace/ext-spellcheck.js \
    fauxton/assets/js/libs/ace/worker-json.js \
    fauxton/assets/js/libs/ace/ext-split.js \
    fauxton/assets/js/libs/ace/snippets/javascript.js \
    fauxton/assets/js/libs/ace/snippets/json.js \
    fauxton/assets/js/libs/ace/snippets/jsoniq.js \
    fauxton/assets/js/libs/almond.js \
    fauxton/assets/js/libs/backbone.js \
    fauxton/assets/js/libs/bootstrap.js \
    fauxton/assets/js/libs/d3.js \
    fauxton/assets/js/libs/jquery.js \
    fauxton/assets/js/libs/lodash.js \
    fauxton/assets/js/libs/nv.d3.js \
    fauxton/assets/js/libs/require.js \
    fauxton/assets/js/libs/spin.min.js \
    fauxton/assets/js/plugins/backbone.layoutmanager.js \
    fauxton/assets/js/plugins/jquery.form.js \
    fauxton/assets/js/plugins/prettify.js \
    fauxton/assets/js/plugins/beautify.js\
    fauxton/assets/less/bootstrap/accordion.less \
    fauxton/assets/less/bootstrap/alerts.less \
    fauxton/assets/less/bootstrap/bootstrap.less \
    fauxton/assets/less/bootstrap/breadcrumbs.less \
    fauxton/assets/less/bootstrap/button-groups.less \
    fauxton/assets/less/bootstrap/buttons.less \
    fauxton/assets/less/bootstrap/carousel.less \
    fauxton/assets/less/bootstrap/close.less \
    fauxton/assets/less/bootstrap/code.less \
    fauxton/assets/less/bootstrap/component-animations.less \
    fauxton/assets/less/bootstrap/dropdowns.less \
    fauxton/assets/less/bootstrap/font-awesome/bootstrap.less \
    fauxton/assets/less/bootstrap/font-awesome/core.less \
    fauxton/assets/less/bootstrap/font-awesome/extras.less \
    fauxton/assets/less/bootstrap/font-awesome/font-awesome-ie7.less \
    fauxton/assets/less/bootstrap/font-awesome/font-awesome.less \
    fauxton/assets/less/bootstrap/font-awesome/icons.less \
    fauxton/assets/less/bootstrap/font-awesome/mixins.less \
    fauxton/assets/less/bootstrap/font-awesome/path.less \
    fauxton/assets/less/bootstrap/font-awesome/variables.less \
    fauxton/assets/less/bootstrap/forms.less \
    fauxton/assets/less/bootstrap/grid.less \
    fauxton/assets/less/bootstrap/hero-unit.less \
    fauxton/assets/less/bootstrap/labels-badges.less \
    fauxton/assets/less/bootstrap/layouts.less \
    fauxton/assets/less/bootstrap/media.less \
    fauxton/assets/less/bootstrap/mixins.less \
    fauxton/assets/less/bootstrap/modals.less \
    fauxton/assets/less/bootstrap/navbar.less \
    fauxton/assets/less/bootstrap/navs.less \
    fauxton/assets/less/bootstrap/pager.less \
    fauxton/assets/less/bootstrap/pagination.less \
    fauxton/assets/less/bootstrap/popovers.less \
    fauxton/assets/less/bootstrap/progress-bars.less \
    fauxton/assets/less/bootstrap/reset.less \
    fauxton/assets/less/bootstrap/responsive-1200px-min.less \
    fauxton/assets/less/bootstrap/responsive-767px-max.less \
    fauxton/assets/less/bootstrap/responsive-768px-979px.less \
    fauxton/assets/less/bootstrap/responsive-navbar.less \
    fauxton/assets/less/bootstrap/responsive-utilities.less \
    fauxton/assets/less/bootstrap/responsive.less \
    fauxton/assets/less/bootstrap/scaffolding.less \
    fauxton/assets/less/bootstrap/sprites.less \
    fauxton/assets/less/bootstrap/tables.less \
    fauxton/assets/less/bootstrap/tests/buttons.html \
    fauxton/assets/less/bootstrap/tests/css-tests.css \
    fauxton/assets/less/bootstrap/thumbnails.less \
    fauxton/assets/less/bootstrap/tooltip.less \
    fauxton/assets/less/bootstrap/type.less \
    fauxton/assets/less/bootstrap/utilities.less \
    fauxton/assets/less/bootstrap/variables.less \
    fauxton/assets/less/bootstrap/wells.less \
    fauxton/app/addons/config/assets/less/config.less \
    fauxton/assets/less/couchdb.less \
    fauxton/app/addons/databases/assets/less/databases.less \
    fauxton/assets/less/fauxton.less \
    fauxton/assets/less/icons.less \
    fauxton/app/addons/logs/assets/less/logs.less \
    fauxton/assets/less/prettyprint.less \
    fauxton/assets/less/variables.less \
    fauxton/bin/grunt \
    fauxton/couchapp.js \
    fauxton/favicon.ico \
    fauxton/Gruntfile.js \
    fauxton/index.html \
    fauxton/package.json \
    fauxton/readme.md \
    fauxton/settings.json.default \
    fauxton/settings.json.sample_external \
    fauxton/tasks/addon/rename.json \
    fauxton/tasks/addon/root/base.js.underscore \
    fauxton/tasks/addon/root/resources.js.underscore \
    fauxton/tasks/addon/root/routes.js.underscore \
    fauxton/tasks/addon/template.js \
    fauxton/tasks/couchserver.js \
    fauxton/tasks/fauxton.js \
    fauxton/tasks/helper.js \
    fauxton/test/mocha/chai.js \
    fauxton/test/mocha/mocha.css \
    fauxton/test/mocha/mocha.js \
    fauxton/test/mocha/sinon-chai.js \
    fauxton/test/mocha/sinon.js \
    fauxton/test/mocha/testUtils.js \
    fauxton/test/runner.html \
    fauxton/test/test.config.underscore \
    fauxton/TODO.md \
<<<<<<< HEAD
    fauxton/writing_addons.md \
    fauxton/extensions.md
=======
    fauxton/CONTRIBUTING.md \
    fauxton/writing_addons.md
>>>>>>> 027ffa44
<|MERGE_RESOLUTION|>--- conflicted
+++ resolved
@@ -59,32 +59,19 @@
     fauxton/app/addons/auth/templates/nav_dropdown.html \
     fauxton/app/addons/auth/templates/nav_link_title.html \
     fauxton/app/addons/auth/templates/noAccess.html \
-<<<<<<< HEAD
-=======
     fauxton/app/addons/auth/test/baseSpec.js \
     fauxton/app/addons/compaction/assets/less/compaction.less \
     fauxton/app/addons/compaction/templates/compact_view.html \
     fauxton/app/addons/compaction/templates/layout.html \
->>>>>>> 027ffa44
     fauxton/app/addons/compaction/base.js \
     fauxton/app/addons/compaction/resources.js \
     fauxton/app/addons/compaction/routes.js \
     fauxton/app/addons/compaction/views.js \
-<<<<<<< HEAD
-    fauxton/app/addons/compaction/assets/less/compaction.less \
-    fauxton/app/addons/compaction/templates/compact_view.html \
-    fauxton/app/addons/compaction/templates/layout.html \
-=======
->>>>>>> 027ffa44
     fauxton/app/addons/config/base.js \
     fauxton/app/addons/config/resources.js \
     fauxton/app/addons/config/views.js \
     fauxton/app/addons/config/routes.js \
-<<<<<<< HEAD
-    fauxton/app/addons/config/assets/less/config.less \
-=======
     fauxton/app/addons/config/templates/modal.html \
->>>>>>> 027ffa44
     fauxton/app/addons/config/templates/dashboard.html \
     fauxton/app/addons/config/templates/item.html \
     fauxton/app/addons/config/tests/resourcesSpec.js \
@@ -129,15 +116,6 @@
     fauxton/app/addons/stats/templates/stats.html \
     fauxton/app/addons/stats/templates/statselect.html \
     fauxton/app/addons/stats/views.js \
-<<<<<<< HEAD
-    fauxton/app/addons/verifyinstall/base.js \
-    fauxton/app/addons/verifyinstall/resources.js \
-    fauxton/app/addons/verifyinstall/routes.js \
-    fauxton/app/addons/verifyinstall/views.js \
-    fauxton/app/addons/verifyinstall/assets/less/verifyinstall.less \
-    fauxton/app/addons/verifyinstall/templates/main.html \
-    fauxton/app/api.js \
-=======
     fauxton/app/addons/styletests/base.js \
     fauxton/app/addons/styletests/resources.js \
     fauxton/app/addons/styletests/routes.js \
@@ -159,69 +137,12 @@
     fauxton/app/core/utils.js \
     fauxton/app/core/tests/layoutSpec.js \
     fauxton/app/core/tests/routeObjectSpec.js \
->>>>>>> 027ffa44
     fauxton/app/app.js \
     fauxton/app/config.js \
     fauxton/app/helpers.js \
     fauxton/app/initialize.js.underscore \
     fauxton/app/load_addons.js.underscore \
     fauxton/app/main.js \
-<<<<<<< HEAD
-    fauxton/app/mixins.js \
-    fauxton/app/modules/databases/base.js \
-    fauxton/app/modules/databases/resources.js \
-    fauxton/app/modules/databases/routes.js \
-    fauxton/app/modules/databases/views.js \
-    fauxton/app/modules/documents/base.js \
-    fauxton/app/modules/documents/resources.js \
-    fauxton/app/modules/documents/routes.js \
-    fauxton/app/modules/documents/tests/resourcesSpec.js \
-    fauxton/app/modules/documents/views.js \
-    fauxton/app/modules/fauxton/base.js \
-    fauxton/app/modules/fauxton/components.js \
-    fauxton/app/modules/fauxton/layout.js \
-    fauxton/app/modules/pouchdb/base.js \
-    fauxton/app/modules/pouchdb/pouch.collate.js \
-    fauxton/app/modules/pouchdb/pouchdb.mapreduce.js \
-    fauxton/app/resizeColumns.js \
-    fauxton/app/router.js \
-    fauxton/app/templates/databases/item.html \
-    fauxton/app/templates/databases/list.html \
-    fauxton/app/templates/databases/newdatabase.html \
-    fauxton/app/templates/documents/all_docs_item.html \
-    fauxton/app/templates/documents/all_docs_list.html \
-    fauxton/app/templates/documents/all_docs_layout.html \
-    fauxton/app/templates/documents/all_docs_number.html \
-    fauxton/app/templates/documents/advanced_options.html \
-    fauxton/app/templates/documents/changes.html \
-    fauxton/app/templates/documents/design_doc_selector.html \
-    fauxton/app/templates/documents/ddoc_info.html \
-    fauxton/app/templates/documents/doc.html \
-    fauxton/app/templates/documents/doc_field_editor.html \
-    fauxton/app/templates/documents/doc_field_editor_tabs.html \
-    fauxton/app/templates/documents/duplicate_doc_modal.html \
-    fauxton/app/templates/documents/edit_tools.html \
-    fauxton/app/templates/documents/index_menu_item.html \
-    fauxton/app/templates/documents/index_row_docular.html \
-    fauxton/app/templates/documents/index_row_tabular.html \
-    fauxton/app/templates/documents/jumpdoc.html \
-    fauxton/app/templates/documents/search.html \
-    fauxton/app/templates/documents/sidebar.html \
-    fauxton/app/templates/documents/tabs.html \
-    fauxton/app/templates/documents/upload_modal.html \
-    fauxton/app/templates/documents/view_editor.html \
-    fauxton/app/templates/fauxton/api_bar.html \
-    fauxton/app/templates/fauxton/breadcrumbs.html \
-    fauxton/app/templates/fauxton/footer.html \
-    fauxton/app/templates/fauxton/index_pagination.html \
-    fauxton/app/templates/fauxton/nav_bar.html \
-    fauxton/app/templates/fauxton/notification.html \
-    fauxton/app/templates/fauxton/pagination.html \
-    fauxton/app/templates/layouts/one_pane.html \
-    fauxton/app/templates/layouts/two_pane.html \
-    fauxton/app/templates/layouts/one_pane_notabs.html \
-    fauxton/app/templates/layouts/with_right_sidebar.html \
-=======
     fauxton/app/addons/databases/base.js \
     fauxton/app/addons/databases/resources.js \
     fauxton/app/addons/databases/routes.js \
@@ -278,7 +199,6 @@
     fauxton/app/addons/fauxton/templates/pagination.html \
     fauxton/app/templates/layouts/one_pane.html \
     fauxton/app/templates/layouts/two_pane.html \
->>>>>>> 027ffa44
     fauxton/app/templates/layouts/with_sidebar.html \
     fauxton/app/templates/layouts/with_tabs.html \
     fauxton/app/templates/layouts/with_tabs_sidebar.html \
@@ -426,10 +346,5 @@
     fauxton/test/runner.html \
     fauxton/test/test.config.underscore \
     fauxton/TODO.md \
-<<<<<<< HEAD
-    fauxton/writing_addons.md \
-    fauxton/extensions.md
-=======
     fauxton/CONTRIBUTING.md \
-    fauxton/writing_addons.md
->>>>>>> 027ffa44
+    fauxton/writing_addons.md